--- conflicted
+++ resolved
@@ -111,23 +111,6 @@
 
 %% general intro text
 
-<<<<<<< HEAD
-Since memory allocators are critical to modern software performance,
-they are highly optimised --- and, consequently, often
-difficult to understand in detail. In this section we explore a trivial
-allocator \bumpalloc which allows us to consider the major
-implementation issues
-relevant to this paper, in terms of capabilities.
-
-Some memory management design patterns recur in a wide variety of
-allocators. The complexity of capabilities means the incorporation of these patterns
-must be scrutinized with capabilities in mind, in order to ensure minimal
-burden is placed on developers. Jones et al.\ (cite GC handbook) outline many
-of these design patterns from a pragmatic perspective.
-In this section, we discuss some of the
-issues we have identified and how they might cause potential
-challenges in a capability-aware context.
-=======
 Since modern memory allocators are critical to software performance, they are
 highly optimised --- and, consequently, often difficult to understand in
 detail. In this section we explore a trivial allocator \bumpalloc which allows
@@ -141,7 +124,6 @@
 design patterns from a pragmatic perspective.  In this section, we discuss some
 of the issues we have identified and how they might cause potential challenges
 in a capability-aware context.
->>>>>>> d06936d5
 
 \subsection{Bare-bones Bump Pointer}
 
@@ -149,17 +131,11 @@
 bump pointer allocator.},
 label=lst:bump_alloc]{listings/bump_alloc1.c}
 
-<<<<<<< HEAD
-A very basic version of \bumpalloc is shown in Listing~\ref{lst:bump_alloc}.
-\texttt{malloc} always returns a new chunk if memory is available, otherwise it returns \texttt{NULL}, while \texttt{free} is a
-no-op and \texttt{realloc} is aliased to \texttt{malloc}.
-\jeremy{FIXME - realloc semantics incorrect}
-=======
 A very basic version of \bumpalloc is shown in~\autoref{lst:bump_alloc}.  In
 this implementation, \fnc{malloc} always returns a new chunk if memory is
 available, otherwise it returns \texttt{NULL}, while \texttt{free} is a no-op
 and \fnc{realloc} is aliased to \fnc{malloc}.
->>>>>>> d06936d5
+%% FIXME realloc semantics incorrect!
 
 This code initially reserves a large chunk of memory using a single
 \fnc{mmap} call then doles out successive small chunks on \fnc{malloc}
@@ -169,20 +145,12 @@
 
 \subsection{Capability Bounds}
 
-<<<<<<< HEAD
-When this allocator code is compiled and executed on a capability platform, the values returned by \texttt{malloc} will share the same capability metadata as the
-capability returned by the original \texttt{mmap} call, in particular the page-granular bounds.
-We can tighten the bounds for each \texttt{malloc} return value by
-deriving a new capability with updated base and bounds,
-using CHERI intrinsic functions.
-=======
 When this allocator code is compiled and executed on a capability platform, the
 values returned by \fnc{malloc} will share the same capability metadata as the
 capability returned by the original \fnc{mmap} call, in particular the
 page-granular bounds.  We can tighten the bounds for each \fnc{malloc} return
 value by deriving a new capability with updated base and bounds.
 % using CHERI intrinsic functions.
->>>>>>> d06936d5
 % like \texttt{cheri\_address\_set} and \texttt{cheri\_bounds\_set}.
 
 \lstinputlisting[language=C, caption={Bump pointer allocator that returns
@@ -202,20 +170,6 @@
 leading to potential capability leakage, thus undermining the security
 guarantees of capabilities.
 
-<<<<<<< HEAD
-
-\subsection{Memory coalescing}
-
-\andrei{can`t combine two capabilities into one, as they are monotonic -
-affects performance. Could potentially use super-capabilities, which might
-undermine security}
-
-Give source code - if we own two capabilities that are adjacent in memory,
-it is not possible to combine them into a single capability ...
-Problem - leads to fragmentation. (Give example from Boehm GC, simplified
-source code.)
-
-=======
 One method of overcoming temporal issues could be \emph{capability revocation}.
 Ideally, we could revoke a capability that has gone ``out of scope'' (perhaps
 by invalidating the tag bit), such that any attempt to use that capability
@@ -225,6 +179,7 @@
 operation, alternative measures need to be found to enhance temporal safety.
 
 \subsection{Memory coalescing}
+
 One important functionality of memory allocators is \emph{memory coalescing}.
 As a program operates, deallocating objects leads to there being unused gaps in
 memory. In order to maximize memory access performance, via locality and cache
@@ -235,7 +190,6 @@
 itself a new capability. This would mean giving the allocator greater
 permissions to memory, which could undermine security if the allocator itself
 would become the target of an adversary.
->>>>>>> d06936d5
 
 \subsection{Richer Metadata}
 One advantage of using capabilities instead of traditional pointers
@@ -270,17 +224,6 @@
     is the standard assumption in existing non-capability C programs.)
 \end{itemize}
 
-<<<<<<< HEAD
-
-Sometimes, additional potential metadata (e.g.\ marking colour data)
-required by the memory manager (garbage collector)
-cannot be represented directly as capability metadata and would need
-to be accessible via the base capability value, or in a separate privileged space.
-There might be a security problem if this metadata is accessible (and modifiable) by client code.
-However if the capability bounds restrict access to this metadata, then there is a performance problem since the memory management subsystem somehow needs to upgrade user-visible capabilities in order to access metadata fields.
-\jeremy{Is this what snmalloc does? - Yes, David Chisnall refers to this as
-\emph{amplification}}
-=======
 Sometimes, additional potential metadata (e.g.\ marking colour data) required
 by the memory manager (garbage collector) cannot be represented directly as
 capability metadata and would need to be accessible via the base capability
@@ -289,8 +232,9 @@
 capability bounds restrict access to this metadata, then there is a performance
 problem since the memory management subsystem somehow needs to upgrade
 user-visible capabilities in order to access metadata fields.
-\jeremy{Is this what snmalloc does?}
->>>>>>> d06936d5
+\jeremy{Is this what snmalloc does? - Yes, David Chisnall refers to this as
+\emph{amplification}}
+
 
 \paragraph{Elevated permissions}
 
